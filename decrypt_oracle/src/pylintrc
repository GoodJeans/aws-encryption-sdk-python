--- conflicted
+++ resolved
@@ -1,18 +1,9 @@
 [MESSAGES CONTROL]
-<<<<<<< HEAD
-# Disabling messages that we either don't care about
-# for tests or are necessary to break for tests.
-#
-# C0330 : bad-continuation (we let black handle this)
-# C0412 : ungrouped-imports (we let isort handle this)
-disable = C0330, C0412
-=======
 # Disabling messages that we either don't care about for tests or are necessary to break for tests.
 disable =
     bad-continuation,  # we let black handle this
     ungrouped-imports,  # we let isort handle this
     useless-object-inheritance,  # we need to support Python 2, so no, not useless
->>>>>>> f6850039
 
 [FORMAT]
 max-line-length = 120
